--- conflicted
+++ resolved
@@ -5,11 +5,7 @@
   "type": "module",
   "dependencies": {
     "@google-cloud/secret-manager": "^5.0.1",
-<<<<<<< HEAD
-    "@rocicorp/reflect": "0.34.0-canary.1",
-=======
     "@rocicorp/reflect": "0.34.0",
->>>>>>> 938f2084
     "esbuild": "^0.18.3",
     "firebase-admin": "^11.10.1",
     "pkg-up": "^4.0.0",
