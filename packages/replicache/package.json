{
  "name": "@rocicorp/replicache",
  "description": "Realtime sync for any backend stack",
  "version": "14.0.3",
  "repository": "github:rocicorp/replicache",
  "license": "https://roci.dev/terms.html",
  "scripts": {
    "test": "web-test-runner",
    "test:watch": "web-test-runner --watch",
    "format": "prettier --write *",
    "check-format": "prettier --check *",
    "check-types": "tsc --noEmit && tsc --noEmit --project perf/tsconfig.json && tsc --noEmit --project tool/tsconfig.json",
    "lint": "eslint --ext .ts,.tsx,.js,.jsx src/ perf/",
    "build-dts": "rm -rf out/.dts/ && tsc --emitDeclarationOnly --outDir out/.dts/ && rollup --config rollup.config.js && rm -rf out/.dts",
    "build": "rm -rf out && npm run build-dts && node tool/build.js",
    "build-perf": "node tool/build.js --perf",
    "build-bundle-sizes": "rm -rf out && npm run build-dts && node tool/build.js --bundle-sizes",
    "prepack": "npm run lint && npm run test && npm run build && mv README.md README-org.md && mv README-external.md README.md",
    "postpack": "mv README.md README-external.md && mv README-org.md README.md",
    "prepare": "rm -f node_modules/fetch-mock/esm/client.d.ts",
    "perf": "npm run build-perf && node perf/runner.js"
  },
  "dependencies": {
    "@badrap/valita": "^0.3.0",
    "@rocicorp/lock": "^1.0.3",
    "@rocicorp/logger": "^5.2.1",
    "@rocicorp/resolver": "^1.0.1"
  },
  "devDependencies": {
    "@rocicorp/eslint-config": "^0.5.1",
    "@rocicorp/licensing": "^7.0.1",
    "@rocicorp/prettier-config": "^0.2.0",
    "@types/chai": "^4.3.5",
    "@types/command-line-usage": "^5.0.2",
    "@types/mocha": "^10.0.1",
    "@types/sinon": "^10.0.11",
    "@web/dev-server": "^0.4.0",
    "@web/dev-server-esbuild": "^1.0.0",
    "@web/test-runner": "^0.18.0",
    "@web/test-runner-playwright": "^0.11.0",
    "benchmark": "^2.1.4",
    "chai": "^5.0.0-alpha.2",
    "command-line-args": "^5.2.1",
    "command-line-usage": "^6.1.2",
    "compare-utf8": "^0.1.1",
    "esbuild": "^0.19.4",
    "fetch-mock": "^9.11.0",
    "get-port": "^7.0.0",
    "hash-wasm": "^4.9.0",
    "idb": "^7.0.1",
    "navigator.locks": "^0.8.5",
    "playwright": "^1.39.0",
    "rollup": "^3.24.0",
    "shared": "0.0.0",
    "sinon": "^13.0.1",
    "typescript": "^5.2.2",
    "xbytes": "^1.7.0"
  },
  "type": "module",
  "main": "out/replicache.js",
  "module": "out/replicache.js",
  "types": "out/replicache.d.ts",
  "bin": {
    "replicache": "./out/cli.cjs"
  },
  "engines": {
    "node": ">=14.8.0"
  },
  "exports": {
    "module": "./out/replicache.js",
    "default": "./out/replicache.js"
  },
  "files": [
    "out/cli.cjs",
    "out/replicache.d.ts",
<<<<<<< HEAD
    "out/replicache.cjs",
    "out/replicache.cjs.map",
    "out/replicache.js",
    "out/replicache.js.map"
=======
    "out/replicache.js"
>>>>>>> 7c8383b9
  ],
  "eslintConfig": {
    "extends": "@rocicorp/eslint-config"
  },
  "prettier": "@rocicorp/prettier-config"
}<|MERGE_RESOLUTION|>--- conflicted
+++ resolved
@@ -73,14 +73,10 @@
   "files": [
     "out/cli.cjs",
     "out/replicache.d.ts",
-<<<<<<< HEAD
     "out/replicache.cjs",
     "out/replicache.cjs.map",
     "out/replicache.js",
     "out/replicache.js.map"
-=======
-    "out/replicache.js"
->>>>>>> 7c8383b9
   ],
   "eslintConfig": {
     "extends": "@rocicorp/eslint-config"
